--- conflicted
+++ resolved
@@ -83,7 +83,6 @@
     '''
     return dvs_gestures(n_events_attention=n_events_attention, *args, **kwargs)
 
-<<<<<<< HEAD
 def shd(batch_size=72, dt=1e-3, steps_per_dt=None, ds=4, n_events_attention=None, seqlen_train=500, seqlen_test=1800, num_workers=8, root="./data", **dl_kwargs):
     '''
     This function returns the dataloaders for the DVS Gestures dataset, using the torchneuromorphic library. 
@@ -132,10 +131,7 @@
     output_size = 20
     return dataloader_train, dataloader_test, None, input_size, output_size
 
-def nmnist(batch_size=256, dt=1e-3, steps_per_dt=1, ds=1, n_events_attention=1000, seqlen_train=300, seqlen_test=300, num_workers=8, root="./data", **dl_kwargs):
-=======
 def nmnist(batch_size=256, dt=1e-3, steps_per_dt = None, ds=1, n_events_attention=None, seqlen_train=300, seqlen_test=300, num_workers=8, root="./data/nmnist/n_mnist.hdf5", **dl_kwargs):
->>>>>>> b831852a
     '''
     This function returns the dataloaders for the NMNIST dataset, using the torchneuromorphic library.
 
