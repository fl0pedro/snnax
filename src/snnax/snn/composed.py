from typing import Sequence, Tuple, Callable, Union, Optional
from chex import Array, PRNGKey

import jax
import equinox as eqx

from .layers.stateful import StatefulLayer, RequiresStateLayer
from .architecture import StatefulModel, GraphStructure, default_forward_fn


ConnectivityStructure = Tuple[Sequence[int], Sequence[int], Sequence[int]]


def gen_feed_forward_struct(num_layers: int) -> ConnectivityStructure:
    """
    Function to construct a simple feed-forward connectivity graph from the
    given number of layers. This means that every layer is just connected to 
    the next one. 
    """
    input_connectivity = [[id] for id in range(-1, num_layers-1)]
    input_connectivity[0] = []
    input_layer_ids = [[] for id in range(0, num_layers)]
    input_layer_ids[0] = [0]
    final_layer_ids = [num_layers-1]
    return input_connectivity, input_layer_ids, final_layer_ids


class Sequential(StatefulModel):
    """
    Convenience class to construct a feed-forward spiking neural network in a
    simple manner. It supports the defined `StatefulLayer` neuron types as well 
    as Equinox layers. It constructs a connectivity graph with a `feed-forward` 
    structure and feeds it to the StatefulModel class.
    
    Arguments:
        - `layers` (Sequence[eqx.Module]): Sequence containing the layers of the 
            network in causal order.
        - `forward_fn` (Callable): Forward function used in the `lax.scan` loop 
            to propagate the information through the feed-forward network. 
            The default forward function `default_forward_fn` is used if not 
            provided.
    """

    def __init__(self, 
                *layers: Sequence[eqx.Module],
                forward_fn: Callable = default_forward_fn) -> None:
        num_layers = len(list(layers))
        conn = gen_feed_forward_struct(num_layers)
        input_connectivity, input_layer_ids, final_layer_ids = conn

        # Constructing the connectivity graph
        graph_structure = GraphStructure(
            num_layers = num_layers,
            input_layer_ids = input_layer_ids,
            final_layer_ids = final_layer_ids,
            input_connectivity = input_connectivity)

        super().__init__(graph_structure, list(layers), forward_fn = forward_fn)

    def __getitem__(self, idx: int) -> eqx.Module:
        return self.layers[idx]

    def __len__(self) -> int:
        return len(self.layers)

    def __call__(self, state, data, key, **kwargs) -> Tuple[Sequence, Sequence]:
        return super().__call__(state, data, key, **kwargs)


class Parallel(eqx.Module):
    """
    Convenience class to concatenate layers in a spiking neural network in a
    simple manner. The inputs provided as a list in the same order as the
    layers are distributed to each layer. The output is the sum of all layers.
    It supports the defined `StatefulLayer` neuron types as well as equinox
    layers. 
    """
    layers: Sequence[eqx.Module]

    def __init__(self, layers):
        """
        **Arguments**:
        - `layers`: Sequence containing the equinox modules and snnax stateful
          models of the network order. The order used must be the same as the
          order used in the __call__ function. The output dimensions of layers
          must be broadcastable to the same shape under a sum operation.
        """
        self.layers = layers

    def __call__(self, inputs, key: Optional[PRNGKey] = None):
        """
        **Arguments**:
        - `inputs`: Sequence containing the inputs to each layer
        - `key`: JAX PRNGKey
        """
        h = [l(x) for l,x in zip(self.layers, inputs)]
        return sum(h)


class CompoundLayer(StatefulLayer):
    """
    This class that groups together several Equinox modules. This 
    is useful for convieniently addressing compound layers as a single one.
    It is essentially like an equinox module but with the proper handling 
    of the compound state.
    
    Example:
    `layers = [eqx.Linear(),
               eqx.LayerNorm(),
               snn.LIF()]
    compound_layer = CompoundLayer(*layers)`
    """

    layers: Sequence[eqx.Module]
    def __init__(self,
                 *layers: Sequence[eqx.Module], 
                 init_fn: Callable = None,
                  ) -> None:
        """
        **Arguments**:
        - `layers`: Sequence containing the equinox modules and snnax stateful layers
        - `init_fn`: Initialization function for the state of the layer
        """
        self.layers = layers
        super().__init__(init_fn = init_fn)
        

    def init_state(self,
                   shape: Union[Sequence[Tuple[int]], Tuple[int]],
                   key: Optional[PRNGKey] = jax.random.PRNGKey(0)) -> Sequence[Array]:
        """
        **Arguments**:
        - `shape`: Shape of the input data
        - `key`: JAX PRNGKey
        """
        states = []
        outs = []           
        keys = jax.random.split(key, len(self.layers))
        for ilayer, (key, layer) in enumerate(zip(keys, self.layers)):
            # Check if layer is a StatefulLayer
            if isinstance(layer, StatefulLayer):
                state = layer.init_state(shape = shape, key = key)
                out = layer.init_out(shape = shape, key = key)
                states.append(state)
                outs.append(out)
            # This allows the usage of modules from equinox
            # by calculating the output shape with a mock input
            elif isinstance(layer, RequiresStateLayer):
                mock_input = jax.numpy.zeros(shape)
                out = layer(mock_input)
                states.append([out])
                outs.append(out)
            elif isinstance(layer, Parallel):
                out = layer([jax.numpy.zeros(s) for s in shape], key=key)
                states.append([out])
                outs.append(out)
            elif isinstance(layer, eqx.Module):
                out = layer(jax.numpy.zeros(shape), key=key)
                states.append([out])
                outs.append(out)
            else:
                raise ValueError(f"Layer of type {type(layer)} not supported!")
            shape = out.shape

        return states

    def __call__(self, 
                state: Union[Array, Sequence[Array]], 
                synaptic_input: Array, *, 
                key: Optional[PRNGKey] = jax.random.PRNGKey(0)) -> Tuple[Sequence, Sequence]:
        """
        **Arguments**:
        - `state`: Sequence containing the state of the compound layer
        - `synaptic_input`: Synaptic input to the compound layer
        - `key`: JAX PRNGKey
        """
        h = synaptic_input
        keys = jax.random.split(key, len(self.layers))
        new_states = []
        outs = []
        for ilayer, (key, old_state, layer) in enumerate(zip(keys, state, self.layers)):
            if isinstance(layer, StatefulLayer):
                new_state, h = layer(state=old_state, synaptic_input=h, key=key) 
                new_states.append(new_state)
                outs.append(h)
            elif isinstance(layer, RequiresStateLayer):
                h = layer(synaptic_input=h, state=old_state, key=key) 
                new_states.append([h])
                outs.append(h)
            else:
                h = layer(h, key=key) 
                new_states.append([h])
                outs.append(h)
        return new_states, outs


class SequentialLocalFeedback(Sequential):
    """
    Convenience class to construct a feed-forward spiking neural network with
    self recurrent connections in a simple manner. It supports the defined
    StatefulLayer neuron types as well as equinox layers. Under the hood it
    constructs a connectivity graph with a feed-forward structure and local
    recurrent connections for each layer and feeds it to the StatefulModel class.

    Important: By default, when feedback_layers is None, only CompoundLayer are 
    recurrently connected to themselves. If you want to connect other layers to
    themselves, you need to provide a dictionary with the layer indices as keys
    and the feedback layer indices as values.
    """

    def __init__(self, 
                *layers: Sequence[eqx.Module],
                forward_fn: Callable = default_forward_fn,
                feedback_layers: dict = None,
                ) -> None:
        """
        **Arguments**:
        - `layers`: Sequence containing the layers of the network in causal
        order.
        - `forward_fn`: forward function used in the scan loop. default forward
        function default_forward_fn used if not provided
        - `feedback_layers`: dictionary of which feedback connections to
        create.  If omitted, all CompoundLayers will be connected to themselves
        (= local feedback)

        """
        num_layers = len(list(layers))
        input_connectivity, input_layer_ids, final_layer_ids = gen_feed_forward_struct(num_layers)

        # Constructing the connectivity graph
        graph_structure = GraphStructure(
            num_layers = num_layers,
            input_layer_ids = input_layer_ids,
            final_layer_ids = final_layer_ids,
            input_connectivity = input_connectivity)

        if feedback_layers is None:
            for i, l in enumerate(layers):
                if isinstance(l, CompoundLayer):
                    input_connectivity[i].append(i)
        else:
            for i, (k, l) in enumerate(feedback_layers.items()):
                input_connectivity[l].append(k)

        StatefulModel.__init__(self,
                               graph_structure = graph_structure,
                               layers = list(layers),
                               forward_fn = forward_fn)
<<<<<<< HEAD

def gen_feed_forward_struct(num_layers: int) -> Tuple[Sequence[int], Sequence[int], Sequence[int]]:
    """
    Function to construct a simple feed-forward connectivity graph from the
    given number of layers. This means that every layer is just connected to 
    the next one. 

    **Arguments**:
    - `num_layers`: Number of layers in the network
    """
    input_connectivity = [[id] for id in range(-1, num_layers-1)]
    input_connectivity[0] = []
    input_layer_ids = [[] for id in range(0, num_layers)]
    input_layer_ids[0] = [0]
    final_layer_ids = [num_layers-1]
    return input_connectivity, input_layer_ids, final_layer_ids











 

=======
>>>>>>> c1871519
<|MERGE_RESOLUTION|>--- conflicted
+++ resolved
@@ -246,35 +246,3 @@
                                graph_structure = graph_structure,
                                layers = list(layers),
                                forward_fn = forward_fn)
-<<<<<<< HEAD
-
-def gen_feed_forward_struct(num_layers: int) -> Tuple[Sequence[int], Sequence[int], Sequence[int]]:
-    """
-    Function to construct a simple feed-forward connectivity graph from the
-    given number of layers. This means that every layer is just connected to 
-    the next one. 
-
-    **Arguments**:
-    - `num_layers`: Number of layers in the network
-    """
-    input_connectivity = [[id] for id in range(-1, num_layers-1)]
-    input_connectivity[0] = []
-    input_layer_ids = [[] for id in range(0, num_layers)]
-    input_layer_ids[0] = [0]
-    final_layer_ids = [num_layers-1]
-    return input_connectivity, input_layer_ids, final_layer_ids
-
-
-
-
-
-
-
-
-
-
-
- 
-
-=======
->>>>>>> c1871519
